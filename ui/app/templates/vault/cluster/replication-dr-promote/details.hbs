<section class="section">
  <div class="container is-widescreen">
    <ReplicationPage @model={{model}} as |Page|>
      <Page.header
        @showTabs={{true}}
      />
      {{#if Page.isDisabled}}
        <EmptyState
          @title="Disaster Recovery secondary not set up"
          @message={{Page.message}}
          @icon="alert-circle-outline"
          @bottomBorder={{true}}
        >
          <nav class="breadcrumb">
            <ul class="is-grouped-split">
              <li>
                {{#link-to "vault.cluster.secrets.backends" }}
                  <span class="sep"/>
                  Go back
                {{/link-to}}
              </li>
              <li>
                <LearnLink @path="/vault/operations/ops-disaster-recovery" @class="has-text-grey">
                  Need help?
                </LearnLink>
              </li>
            </ul>
          </nav>
        </EmptyState>
      {{else}}
      <Page.dashboard
      {{!-- passing in component to render so that the yielded components are flexible based on the dashboard --}}
        @componentToRender='replication-secondary-card' as |Dashboard|>
        <Dashboard.card
          @title="States"
        />
<<<<<<< HEAD
        {{#if Page.isDisabled}}
          <EmptyState
            @title="Disaster Recovery secondary not set up"
            @message={{Page.message}}
            @icon="alert-circle-outline"
            @bottomBorder={{true}}
          >
            <nav class="breadcrumb">
              <ul class="is-grouped-split">
                <li>
                  {{#link-to "vault.cluster.secrets.backends" }}
                    <span class="sep"/>
                    Go back
                  {{/link-to}}
                </li>
                <li>
                  <LearnLink @path="/vault/operations/ops-disaster-recovery" @class="has-text-grey">
                    Need help?
                  </LearnLink>
                </li>
              </ul>
            </nav>
          </EmptyState>
        {{else}}
        <Page.dashboard
        {{!-- passing in component to render so that the yielded components are flexible based on the dashboard --}}
          @componentToRender='replication-secondary-card' as |Dashboard|>
          <Dashboard.card
            @title="Status"
          />
          <Dashboard.card
            @title="Primary cluster"
          />
          <Dashboard.rows/>
        </Page.dashboard>
=======
        <Dashboard.card
          @title="Primary cluster"
        />
        <Dashboard.rows/>
      </Page.dashboard>
>>>>>>> 6a630414
      {{/if}}
    </ReplicationPage>
  </div>
</section><|MERGE_RESOLUTION|>--- conflicted
+++ resolved
@@ -34,49 +34,11 @@
         <Dashboard.card
           @title="States"
         />
-<<<<<<< HEAD
-        {{#if Page.isDisabled}}
-          <EmptyState
-            @title="Disaster Recovery secondary not set up"
-            @message={{Page.message}}
-            @icon="alert-circle-outline"
-            @bottomBorder={{true}}
-          >
-            <nav class="breadcrumb">
-              <ul class="is-grouped-split">
-                <li>
-                  {{#link-to "vault.cluster.secrets.backends" }}
-                    <span class="sep"/>
-                    Go back
-                  {{/link-to}}
-                </li>
-                <li>
-                  <LearnLink @path="/vault/operations/ops-disaster-recovery" @class="has-text-grey">
-                    Need help?
-                  </LearnLink>
-                </li>
-              </ul>
-            </nav>
-          </EmptyState>
-        {{else}}
-        <Page.dashboard
-        {{!-- passing in component to render so that the yielded components are flexible based on the dashboard --}}
-          @componentToRender='replication-secondary-card' as |Dashboard|>
-          <Dashboard.card
-            @title="Status"
-          />
-          <Dashboard.card
-            @title="Primary cluster"
-          />
-          <Dashboard.rows/>
-        </Page.dashboard>
-=======
         <Dashboard.card
           @title="Primary cluster"
         />
         <Dashboard.rows/>
       </Page.dashboard>
->>>>>>> 6a630414
       {{/if}}
     </ReplicationPage>
   </div>
